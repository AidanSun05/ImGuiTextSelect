--- conflicted
+++ resolved
@@ -43,12 +43,8 @@
     return ImTextCountCharsFromUtf8(start, end);
 }
 
-<<<<<<< HEAD
-static const char* ImGuiAdvanceUtf8(const char* text, int n) {
-=======
 // Increments a string iterator by a specified number of UTF-8 characters (not bytes).
 static const char* advanceUtf8(const char* text, int n) {
->>>>>>> f9063d4e
     const char* p = text;
     while (n > 0 && *p) {
         unsigned int c;
@@ -58,10 +54,7 @@
     return p;
 }
 
-<<<<<<< HEAD
-=======
 // Reads a single UTF-8 character at a given string iterator.
->>>>>>> f9063d4e
 inline static ImWchar32 textCharFromUtf8(const char* in_text, const char* in_text_end = nullptr) {
     ImWchar32 c;
     return ImTextCharFromUtf8(&c, in_text, in_text_end) > 0 ? c : 0;
@@ -75,22 +68,11 @@
     }
 
     // Convert char-based start and length into byte-based iterators
-<<<<<<< HEAD
-    const char* stringStart = ImGuiAdvanceUtf8(s.data(), start);
-
-    const char* stringEnd = nullptr;
-    if (length == std::string_view::npos) {
-        stringEnd = s.data() + s.size();
-    } else {
-        stringEnd = ImGuiAdvanceUtf8(stringStart, std::min(utf8Length(s), length));
-    }
-=======
     const char* stringStart = advanceUtf8(s.data(), start);
 
     const char* stringEnd = length == std::string_view::npos
         ? s.data() + s.size()
         : advanceUtf8(stringStart, std::min(utf8Length(s), length));
->>>>>>> f9063d4e
 
     // Calculate text size between start and end
     return ImGui::CalcTextSize(stringStart, stringEnd).x;
@@ -291,17 +273,10 @@
             // Initialize start and end iterators to current cursor position
             const char* startIt{ currentWholeLine.data() };
             const char* endIt{ currentWholeLine.data() };
-<<<<<<< HEAD
-
-            startIt = ImGuiAdvanceUtf8(startIt, wholeX);
-            endIt = ImGuiAdvanceUtf8(endIt, wholeX);
-
-=======
 
             startIt = advanceUtf8(startIt, wholeX);
             endIt = advanceUtf8(endIt, wholeX);
 
->>>>>>> f9063d4e
             bool isCurrentBoundary = isBoundary(textCharFromUtf8(startIt));
 
             // Scan to left until a word boundary is reached
@@ -319,11 +294,7 @@
                 if (isBoundary(textCharFromUtf8(endIt)) != isCurrentBoundary) {
                     break;
                 }
-<<<<<<< HEAD
-                endIt = ImGuiAdvanceUtf8(endIt, 1);
-=======
                 endIt = advanceUtf8(endIt, 1);
->>>>>>> f9063d4e
             }
         } else if (ImGui::IsKeyDown(ImGuiMod_Shift)) {
             // Single click with shift - select text from start to click
@@ -470,19 +441,8 @@
         std::size_t subStart = i == startY ? startX : 0;
         std::string_view line = getLineAtIdx(i);
 
-<<<<<<< HEAD
-        const char* stringStart = ImGuiAdvanceUtf8(line.data(), subStart);
-        const char* stringEnd = stringStart;
-
-        if (i == endY) {
-            stringEnd = ImGuiAdvanceUtf8(stringEnd, endX - subStart);
-        } else {
-            stringEnd = line.data() + line.size();
-        }
-=======
         const char* stringStart = advanceUtf8(line.data(), subStart);
         const char* stringEnd = i == endY ? advanceUtf8(stringStart, endX - subStart) : line.data() + line.size();
->>>>>>> f9063d4e
 
         std::string_view lineToAdd = line.substr(stringStart - line.data(), stringEnd - stringStart);
         selectedText += lineToAdd;
